//! Ethereum classic web3 like connector library.

#![cfg_attr(feature = "dev", feature(plugin))]
#![cfg_attr(feature = "dev", plugin(clippy))]

#![deny(missing_docs)]

#[macro_use]
extern crate log;

#[macro_use]
extern crate lazy_static;

#[macro_use]
extern crate serde_derive;
extern crate serde;
extern crate serde_json;

extern crate futures;
extern crate jsonrpc_core;
extern crate jsonrpc_minihttp_server;
extern crate hyper;
extern crate regex;
extern crate reqwest;
extern crate rustc_serialize;
extern crate uuid;

mod address;
mod keystore;
mod request;
mod serialize;
<<<<<<< HEAD


pub use address::{ADDRESS_BYTES, Address};
use jsonrpc_core::{IoHandler, Params};
=======
/// Contracts stuff
pub mod contracts;
mod storage;

use self::serde_json::Value;
use contracts::Contracts;
use jsonrpc_core::{Error, ErrorCode, IoHandler, Params};
use jsonrpc_core::futures::Future;
>>>>>>> 75aeacfb
use jsonrpc_minihttp_server::{DomainsValidation, ServerBuilder, cors};
pub use keystore::address_exists;

use log::LogLevel;
use std::net::SocketAddr;
use std::sync::Arc;
use storage::{ChainStorage, Storages};

/// RPC methods
pub enum Method {
    /// [web3_clientVersion](https://github.com/ethereum/wiki/wiki/JSON-RPC#web3_clientversion)
    ClientVersion,

    /// [eth_syncing](https://github.com/ethereum/wiki/wiki/JSON-RPC#eth_syncing)
    EthSyncing,

    /// [eth_blockNumber](https://github.com/ethereum/wiki/wiki/JSON-RPC#eth_blocknumber)
    EthBlockNumber,

    /// [eth_accounts](https://github.com/ethereum/wiki/wiki/JSON-RPC#eth_accounts)
    EthAccounts,

    /// [eth_getBalance](https://github.com/ethereum/wiki/wiki/JSON-RPC#eth_getbalance)
    EthGetBalance,

    /// [eth_call](https://github.com/ethereum/wiki/wiki/JSON-RPC#eth_call)
    EthCall,
}

/// PRC method's parameters
pub struct MethodParams<'a>(pub Method, pub &'a Params);

/// Start an HTTP RPC endpoint
pub fn start(addr: &SocketAddr, client_addr: &SocketAddr) {
    let mut io = IoHandler::default();

    let url = Arc::new(request::AsyncWrapper::new(&format!("http://{}", client_addr)));

    let web3_client_version = url.clone();

    io.add_async_method("web3_clientVersion", move |p| {
        web3_client_version.request(&MethodParams(Method::ClientVersion, &p))
    });

    let eth_syncing = url.clone();

    io.add_async_method("eth_syncing",
                        move |p| eth_syncing.request(&MethodParams(Method::EthSyncing, &p)));

    let eth_block_number = url.clone();

    io.add_async_method("eth_blockNumber", move |p| {
        eth_block_number.request(&MethodParams(Method::EthBlockNumber, &p))
    });

    let eth_accounts = url.clone();

    io.add_async_method("eth_accounts",
                        move |p| eth_accounts.request(&MethodParams(Method::EthAccounts, &p)));

    let eth_get_balance = url.clone();

    io.add_async_method("eth_getBalance",
                        move |p| eth_get_balance.request(&MethodParams(Method::EthGetBalance, &p)));
<<<<<<< HEAD
=======

    let eth_call = url.clone();
    io.add_async_method("eth_call",
                        move |p| eth_call.request(&MethodParams(Method::EthCall, &p)));

    let storage = Storages::new();
    if !storage.init().is_ok() {
        panic!("Unable to initialize storage")
    }
    let chain = ChainStorage::new(&storage, "default".to_string());
    if !chain.init().is_ok() {
        panic!("Unable to initialize chain")
    }
    let contracts_service = Arc::new(Contracts::new(chain.get_path("contracts".to_string())
                                                        .expect("Expect directory for contracts")));
    let cs_list = contracts_service.clone();
    io.add_async_method("emerald_contracts",
                        move |_| futures::finished(Value::Array(cs_list.list())).boxed());
    let cs_add = contracts_service.clone();
    io.add_async_method("emerald_addContract", move |p: Params| {
        let res: Result<Value, Error> = match &p {
            &Params::Array(ref vals) => {
                let ref json = vals[0];
                match cs_add.add(&json) {
                    Ok(_) => Ok(Value::Bool(true)),
                    Err(_) => Err(Error::new(ErrorCode::InternalError)),
                }
            }
            _ => Err(Error::new(ErrorCode::InvalidParams)),
        };
        match res {
                Ok(v) => futures::finished(v),
                Err(e) => futures::failed(e),
            }
            .boxed()
    });
>>>>>>> 75aeacfb

    let server = ServerBuilder::new(io)
        .cors(DomainsValidation::AllowOnly(vec![cors::AccessControlAllowOrigin::Any,
                                                cors::AccessControlAllowOrigin::Null]))
        .start_http(addr)
        .expect("Expect to build HTTP RPC server");

    if log_enabled!(LogLevel::Info) {
        info!("Connector started on http://{}", server.address());
    }

    server.wait().expect("Expect to start HTTP RPC server");
}<|MERGE_RESOLUTION|>--- conflicted
+++ resolved
@@ -29,21 +29,16 @@
 mod keystore;
 mod request;
 mod serialize;
-<<<<<<< HEAD
-
-
-pub use address::{ADDRESS_BYTES, Address};
-use jsonrpc_core::{IoHandler, Params};
-=======
 /// Contracts stuff
 pub mod contracts;
 mod storage;
 
+pub use address::{ADDRESS_BYTES, Address};
+use jsonrpc_core::{IoHandler, Params};
 use self::serde_json::Value;
 use contracts::Contracts;
 use jsonrpc_core::{Error, ErrorCode, IoHandler, Params};
 use jsonrpc_core::futures::Future;
->>>>>>> 75aeacfb
 use jsonrpc_minihttp_server::{DomainsValidation, ServerBuilder, cors};
 pub use keystore::address_exists;
 
@@ -108,8 +103,6 @@
 
     io.add_async_method("eth_getBalance",
                         move |p| eth_get_balance.request(&MethodParams(Method::EthGetBalance, &p)));
-<<<<<<< HEAD
-=======
 
     let eth_call = url.clone();
     io.add_async_method("eth_call",
@@ -146,7 +139,6 @@
             }
             .boxed()
     });
->>>>>>> 75aeacfb
 
     let server = ServerBuilder::new(io)
         .cors(DomainsValidation::AllowOnly(vec![cors::AccessControlAllowOrigin::Any,
